/*
 * Licensed to the Apache Software Foundation (ASF) under one or more
 * contributor license agreements.  See the NOTICE file distributed with
 * this work for additional information regarding copyright ownership.
 * The ASF licenses this file to You under the Apache License, Version 2.0
 * (the "License"); you may not use this file except in compliance with
 * the License.  You may obtain a copy of the License at
 *
 *     http://www.apache.org/licenses/LICENSE-2.0
 *
 * Unless required by applicable law or agreed to in writing, software
 * distributed under the License is distributed on an "AS IS" BASIS,
 * WITHOUT WARRANTIES OR CONDITIONS OF ANY KIND, either express or implied.
 * See the License for the specific language governing permissions and
 * limitations under the License.
 */
package org.aika.corpus;


import org.aika.Activation;
import org.aika.Activation.Rounds;
import org.aika.Activation.SynapseActivation;
import org.aika.corpus.Conflicts.Conflict;
import org.aika.neuron.Neuron.NormWeight;
import org.slf4j.Logger;
import org.slf4j.LoggerFactory;

import java.util.*;

/**
<<<<<<< HEAD
 * The {@code SearchNode} class represents a node in the binary search tree that is used to find the optimal
=======
 * The <code>SearchNode</code> class represents a node in the binary search tree that is used to find the optimal
>>>>>>> 70309203
 * interpretation for a given document. Each search node possess a refinement (simply a set of interpretation nodes).
 * The two options that this search node examines are that the refinement will either part of the final interpretation or not.
 * During each search step the activation values in all the neuron activations adjusted such that they reflect the interpretation of the current search path.
 * When the search reaches the maximum depth of the search tree and no further refinements exists, a weight is computed evaluating the current search path.
 * The search path with the highest weight is used to determine the final interpretation.
 *
 * <p> Before the search is started a set of initial refinements is generated from the conflicts within the document.
 * In other words, if there are no conflicts in a given document, then no search is needed. In this case the final interpretation
 * will simply be the set of all interpretation nodes. The initial refinements are then expanded, meaning all interpretation nodes that are consistent
 * with this refinement are added to the refinement. The initial refinements are then propagated along the search path as refinement candidates.
 *
 * @author Lukas Molzberger
 */
public class SearchNode implements Comparable<SearchNode> {

    private static final Logger log = LoggerFactory.getLogger(SearchNode.class);

    /**
     * This optimization may miss some cases and will not always return the best interpretation.
     */
    public static boolean INCOMPLETE_OPTIMIZATION = true;

    public static int MAX_SEARCH_STEPS = 100000;

    public int id;

    SearchNode excludedParent;
    SearchNode selectedParent;
    SearchNode parent;

    long visited;
    List<InterprNode> refinement;
    RefMarker marker;

    NormWeight weightDelta = NormWeight.ZERO_WEIGHT;

    public List<StateChange> modifiedActs = new ArrayList<>();

    public TreeSet<SearchNode> candidates = new TreeSet<>();


    public SearchNode(SearchNode parent) {
        this.parent = parent;
    }


    private void collectResults(Collection<InterprNode> results) {
        results.addAll(refinement);
        if(selectedParent != null) selectedParent.collectResults(results);
    }


    private void markSelected(long v) {
        if(marker != null) {
            marker.markedSelected = v;
        }
        if(selectedParent != null) selectedParent.markSelected(v);
    }


    public static SearchNode createInitialExpandNode(Document doc) {
        List<InterprNode> changed = new ArrayList<>();
        changed.add(doc.bottom);
        return createCandidate(doc, changed, null, null, null, Arrays.asList(doc.bottom), null);
    }


    public void computeSelectedOption(Document doc) {
        ArrayList<InterprNode> results = new ArrayList<>();
        results.add(doc.bottom);

        doc.selectedSearchNode = null;
        int[] searchSteps = new int[1];

        List<InterprNode> rootRefs = expandRootRefinement(doc);
        refinement = expandRefinement(rootRefs, InterprNode.visitedCounter++);

        markCovered(null, visited, refinement);
        markExcluded(null, visited, refinement);

        weightDelta = doc.vQueue.adjustWeight(this, rootRefs);

        if(Document.OPTIMIZE_DEBUG_OUTPUT) {
            log.info("Root ExpandNode:" + toString());
        }

        doc.interrupted = false;
        doc.selectedSearchNode = doc.root;
        doc.selectedMark = InterprNode.visitedCounter++;
        markSelected(doc.selectedMark);

        doc.bottom.storeFinalWeight(InterprNode.visitedCounter++);


        generateInitialCandidates(doc);

        SearchNode child = doc.root.selectCandidate();

        if(child != null) {
            child.search(doc, doc.root, null, searchSteps);
        }

        if (doc.selectedSearchNode != null) {
            doc.selectedSearchNode.reconstructSelectedResult(doc);
            doc.selectedSearchNode.collectResults(results);

            log.info("Selected SearchNode ID: " + doc.selectedSearchNode.id);
        }

        doc.selectedInterprNode = results;

        if(doc.interrupted) {
            log.warn("The search for the best interpretation has been interrupted. Too many search steps!");
        }
    }


    private void reconstructSelectedResult(Document doc) {
        if(selectedParent != null) selectedParent.reconstructSelectedResult(doc);

        changeState(StateChange.Mode.NEW);

        for(StateChange sc : modifiedActs) {
            Activation act = sc.act;
            if(act.finalState != null && act.finalState.value > 0.0) {
                doc.finallyActivatedNeurons.add(act.key.n.neuron);
            }
        }
    }


    private void search(Document doc, SearchNode selectedParent, SearchNode excludedParent, int[] searchSteps) {
        if(searchSteps[0] > MAX_SEARCH_STEPS) {
            doc.interrupted = true;
        }
        searchSteps[0]++;

        markCovered(null, visited, refinement);
        markExcluded(null, visited, refinement);

        if(Document.OPTIMIZE_DEBUG_OUTPUT) {
            log.info("Search Step: " + id);
            log.info(toString());
        }

        boolean f = doc.selectedMark == -1 || marker.markedSelected != doc.selectedMark;

        changeState(StateChange.Mode.NEW);

        if(Document.OPTIMIZE_DEBUG_OUTPUT) {
            log.info(doc.networkStateToString(true, true) + "\n");
        }

        double accNW = computeAccumulatedWeight().getNormWeight();
        double selectedAccNW = doc.selectedSearchNode != null ? doc.selectedSearchNode.computeAccumulatedWeight().getNormWeight() : 0.0;

        generateNextLevelCandidates(doc, selectedParent, excludedParent);

        if(candidates.size() == 0) {
            SearchNode en = this;
            while(en != null) {
                if(en.marker != null && !en.marker.complete) {
                    en.marker.complete = !hasUnsatisfiedPositiveFeedbackLink(en.refinement);
                }
                en = en.selectedParent;
            }

            if (accNW > selectedAccNW) {
                doc.selectedSearchNode = this;
                doc.selectedMark = InterprNode.visitedCounter++;
                markSelected(doc.selectedMark);

                doc.bottom.storeFinalWeight(InterprNode.visitedCounter++);
            }
        }

        SearchNode child = selectCandidate();
        if(child != null) {
            child.search(doc, this, excludedParent, searchSteps);
        }
        changeState(StateChange.Mode.OLD);

        if(doc.interrupted) {
            return;
        }

        do {
            child = selectedParent.selectCandidate();
        } while(child != null && !f && INCOMPLETE_OPTIMIZATION && child.marker.complete);

        if(child != null) {
            child.search(doc, selectedParent, this, searchSteps);
        }
    }


    private boolean hasUnsatisfiedPositiveFeedbackLink(List<InterprNode> n) {
        for(InterprNode x: n) {
            if(hasUnsatisfiedPositiveFeedbackLink(x)) return true;
        }
        return false;
    }


    private boolean hasUnsatisfiedPositiveFeedbackLink(InterprNode n) {
        if(n.hasUnsatisfiedPosFeedbackLinksCache != null) return n.hasUnsatisfiedPosFeedbackLinksCache;

        for(Activation act: n.getNeuronActivations()) {
            for(SynapseActivation sa: act.neuronOutputs) {
                if(sa.s.key.isRecurrent && sa.s.w > 0.0 && !isCovered(sa.output.key.o.markedCovered)) {
                    n.hasUnsatisfiedPosFeedbackLinksCache = true;
                    return true;
                }
            }
        }

        for(InterprNode pn: n.parents) {
            if(hasUnsatisfiedPositiveFeedbackLink(pn)) {
                n.hasUnsatisfiedPosFeedbackLinksCache = true;
                return true;
            }
        }

        n.hasUnsatisfiedPosFeedbackLinksCache = false;
        return false;
    }


    private SearchNode selectCandidate() {
        if(candidates.isEmpty()) return null;
        return candidates.pollFirst();
    }


    public void generateInitialCandidates(Document doc) {
        candidates = new TreeSet<>();
        for(InterprNode cn: collectConflicts(doc)) {
            List<InterprNode> changed = new ArrayList<>();
            SearchNode c = createCandidate(doc, changed, this, this, null, Arrays.asList(cn), new RefMarker());

            c.weightDelta = doc.vQueue.adjustWeight(c, changed);
            if(Document.OPTIMIZE_DEBUG_OUTPUT) {
                log.info("Search Step: " + c.id + "  Candidate Weight Delta: " + c.weightDelta);
                log.info(doc.networkStateToString(true, true) + "\n");
            }

            c.changeState(StateChange.Mode.OLD);

            candidates.add(c);
        }
    }


    public void generateNextLevelCandidates(Document doc, SearchNode selectedParent, SearchNode excludedParent) {
        candidates = new TreeSet<>();

        for(SearchNode pc: selectedParent.candidates) {
            if(!checkCovered(pc.refinement) && !checkExcluded(pc.refinement, InterprNode.visitedCounter++)) {
                List<InterprNode> changed = new ArrayList<>();
                SearchNode c = createCandidate(doc, changed, this, this, excludedParent, pc.refinement, pc.marker);

                c.weightDelta = doc.vQueue.adjustWeight(c, changed);
                c.changeState(StateChange.Mode.OLD);

                candidates.add(c);
            }
        }
    }


    private boolean checkCovered(List<InterprNode> n) {
        for(InterprNode x: n) {
            if(!isCovered(x.markedCovered)) return false;
        }
        return true;
    }


    private boolean checkExcluded(List<InterprNode> n, long v) {
        for(InterprNode x: n) {
            if(checkExcluded(x, v)) return true;
        }
        return false;
    }


    private boolean checkExcluded(InterprNode ref, long v) {
        if(ref.visitedCheckExcluded == v) return false;
        ref.visitedCheckExcluded = v;

        if(isCovered(ref.markedExcluded)) return true;

        for(InterprNode pn: ref.parents) {
            if(checkExcluded(pn, v)) return true;
        }

        return false;
    }


    public static List<InterprNode> collectConflicts(Document doc) {
        List<InterprNode> results = new ArrayList<>();
        long v = InterprNode.visitedCounter++;
        for(InterprNode n: doc.bottom.children) {
            for(Conflict c: n.conflicts.primary.values()) {
                if(c.secondary.visitedCollectConflicts != v) {
                    c.secondary.visitedCollectConflicts = v;
                    results.add(c.secondary);
                }
            }
        }
        return results;
    }


    private static List<InterprNode> expandRootRefinement(Document doc) {
        ArrayList<InterprNode> tmp = new ArrayList<>();
        tmp.add(doc.bottom);
        for(InterprNode pn: doc.bottom.children) {
            if((pn.orInterprNodes == null || pn.orInterprNodes.isEmpty()) && pn.conflicts.primary.isEmpty() && pn.conflicts.secondary.isEmpty()) {
                tmp.add(pn);
            }
        }
        return tmp;
    }


    private List<InterprNode> expandRefinement(List<InterprNode> ref, long v) {
        ArrayList<InterprNode> tmp = new ArrayList<>();
        for(InterprNode n: ref) {
            markExpandRefinement(n, v);
            tmp.add(n);
        }

        for(InterprNode n: ref) {
            expandRefinementRecursiveStep(tmp, n, v);
        }

        if(ref.size() == tmp.size()) return tmp;
        else return expandRefinement(tmp, v);
    }


    private void markExpandRefinement(InterprNode n, long v) {
        if(n.markedExpandRefinement == v) return;
        n.markedExpandRefinement = v;

        for(InterprNode pn: n.parents) {
            markExpandRefinement(pn, v);
        }
    }


    private boolean hasUncoveredConflicts(InterprNode n) {
        if(!n.conflicts.hasConflicts()) return false;

        ArrayList<InterprNode> conflicts = new ArrayList<>();
        Conflicts.collectDirectConflicting(conflicts, n);
        for(InterprNode cn: conflicts) {
            if(!isCovered(cn.markedExcluded)) return true;
        }
        return false;
    }


    private void expandRefinementRecursiveStep(Collection<InterprNode> results, InterprNode n, long v) {
        if(n.visitedExpandRefinementRecursiveStep == v) return;
        n.visitedExpandRefinementRecursiveStep = v;

        if (n.refByOrInterprNode != null) {
            for (InterprNode on : n.refByOrInterprNode) {
                if(on.markedExpandRefinement != v && !hasUncoveredConflicts(on) && !isCovered(on.markedCovered)) {
                    markExpandRefinement(on, v);
                    results.add(on);
                }
            }
        }
        for(InterprNode pn: n.parents) {
            if(!pn.isBottom()) {
                expandRefinementRecursiveStep(results, pn, v);
            }
        }

        if(n.isBottom()) return;

        // Expand options that are partially covered by this refinement and partially by an earlier expand node.
        for(InterprNode cn: n.children) {
            if(cn.visitedExpandRefinementRecursiveStep == v) break;

            // Check if all parents are either contained in this refinement or an earlier refinement.
            boolean covered = true;
            for(InterprNode cnp: cn.parents) {
                if(cnp.visitedExpandRefinementRecursiveStep != v && !isCovered(cnp.markedCovered)) {
                    covered = false;
                    break;
                }
            }

            if(covered) {
                expandRefinementRecursiveStep(results, cn, v);
            }
        }
    }


    public NormWeight computeAccumulatedWeight() {
        return (selectedParent != null ? weightDelta.add(selectedParent.computeAccumulatedWeight()) : weightDelta);
    }


    public boolean isCovered(long g) {
        return g == visited || (selectedParent != null && g < visited && selectedParent.isCovered(g));
    }


    private void markCovered(List<InterprNode> changed, long v, List<InterprNode> n) {
        for(InterprNode x: n) {
            markCovered(changed, v, x);
        }
    }


    private boolean markCovered(List<InterprNode> changed, long v, InterprNode n) {
        if(n.visitedMarkCovered == v) return false;
        n.visitedMarkCovered = v;

        if(isCovered(n.markedCovered)) return false;

        n.markedCovered = v;

        if(n.isBottom()) {
            return false;
        }

        for(InterprNode p: n.parents) {
            if(markCovered(changed, v, p)) return true;
        }

        for(InterprNode c: n.children) {
            if(c.visitedMarkCovered == v) continue;

            if(!containedInSelectedBranch(v, c)) continue;

            if(c.isConflicting(InterprNode.visitedCounter++)) return true;

            c.markedCovered = v;

            if(markCovered(changed, v, c)) return true;
        }

        if(changed != null) changed.add(n);

        return false;
    }


    private void markExcluded(List<InterprNode> changed, long v, List<InterprNode> n) {
        for(InterprNode x: n) {
            markExcluded(changed, v, x);
        }
    }


    private void markExcluded(List<InterprNode> changed, long v, InterprNode n) {
        List<InterprNode> conflicting = new ArrayList<>();
        Conflicts.collectAllConflicting(conflicting, n, InterprNode.visitedCounter++);
        for(InterprNode cn: conflicting) {
            markExcludedRecursiveStep(changed, v, cn);
        }
    }


    private void markExcludedRecursiveStep(List<InterprNode> changed, long v, InterprNode n) {
        if(n.markedExcluded == v || isCovered(n.markedExcluded)) return;
        n.markedExcluded = v;

        for(InterprNode c: n.children) {
            markExcludedRecursiveStep(changed, v, c);
        }

        // If the or option has two input options and one of them is already excluded, then when the other one is excluded we also have to exclude the or option.
        if(n.linkedByLCS != null) {
            for(InterprNode c: n.linkedByLCS) {
                markExcludedRecursiveStep(changed, v, c);
            }
        }

        if(changed != null) changed.add(n);

        return;
    }


    public boolean containedInSelectedBranch(long v, InterprNode n) {
        for(InterprNode p: n.parents) {
            if(p.markedCovered != v && !isCovered(p.markedCovered)) return false;
        }
        return true;
    }


    public String toString() {
        return refinement.toString() + " : " + computeAccumulatedWeight();
    }


    public static SearchNode createCandidate(Document doc, List<InterprNode> changed, SearchNode parent, SearchNode selectedParent, SearchNode excludedParent, List<InterprNode> ref, RefMarker marker) {
        SearchNode cand = new SearchNode(parent);
        cand.id = doc.searchNodeIdCounter++;
        cand.visited = InterprNode.visitedCounter++;
        cand.selectedParent = selectedParent;
        cand.excludedParent = excludedParent;
        cand.refinement = cand.expandRefinement(ref, InterprNode.visitedCounter++);
        cand.markCovered(changed, cand.visited, cand.refinement);
        cand.markExcluded(changed, cand.visited, cand.refinement);
        cand.marker = marker;

        if(Document.OPTIMIZE_DEBUG_OUTPUT) {
            log.info("\n \n Generate Candidate: " + cand.refinement.toString());
        }

        return cand;
    }


    public void changeState(StateChange.Mode m) {
        for(StateChange sc: modifiedActs) {
            sc.restoreState(m);
        }
    }


    @Override
    public int compareTo(SearchNode c) {
        int r = Double.compare(c.computeAccumulatedWeight().getNormWeight(), computeAccumulatedWeight().getNormWeight());
        if(r != 0) return r;
        return Integer.compare(id, c.id);
    }


    /**
     * The <code>StateChange</code> class is used to store the state change of an activation that occurs in each node of
     * the binary search tree. When a candidate refinement is selected during the search, then the activation values of
     * all affected activation objects are adjusted. The changes to the activation values are also propagated through
     * the network. The old state needs to be stored here in order for the search to be able to restore the old network
     * state before following the alternative search branch.
     *
     */
    public static class StateChange {
        public Activation act;

        public Rounds oldRounds;
        public Rounds newRounds;

        public enum Mode { OLD, NEW }

        public static void saveOldState(List<StateChange> changes, Activation act, long v) {
            StateChange sc = act.currentStateChange;
            if(sc == null || act.currentStateV != v) {
                sc = new StateChange();
                sc.oldRounds = act.rounds.copy();
                act.currentStateChange = sc;
                act.currentStateV = v;
                sc.act = act;
                if(changes != null) {
                    changes.add(sc);
                }
            }
        }

        public static void saveNewState(Activation act) {
            StateChange sc = act.currentStateChange;

            sc.newRounds = act.rounds;
        }

        public void restoreState(Mode m) {
            act.rounds = (m == Mode.OLD ? oldRounds : newRounds).copy();
        }
    }


    private static class RefMarker {
        public long markedSelected;
        public boolean complete;
    }
}<|MERGE_RESOLUTION|>--- conflicted
+++ resolved
@@ -28,11 +28,7 @@
 import java.util.*;
 
 /**
-<<<<<<< HEAD
  * The {@code SearchNode} class represents a node in the binary search tree that is used to find the optimal
-=======
- * The <code>SearchNode</code> class represents a node in the binary search tree that is used to find the optimal
->>>>>>> 70309203
  * interpretation for a given document. Each search node possess a refinement (simply a set of interpretation nodes).
  * The two options that this search node examines are that the refinement will either part of the final interpretation or not.
  * During each search step the activation values in all the neuron activations adjusted such that they reflect the interpretation of the current search path.
@@ -574,7 +570,7 @@
 
 
     /**
-     * The <code>StateChange</code> class is used to store the state change of an activation that occurs in each node of
+     * The {@code StateChange} class is used to store the state change of an activation that occurs in each node of
      * the binary search tree. When a candidate refinement is selected during the search, then the activation values of
      * all affected activation objects are adjusted. The changes to the activation values are also propagated through
      * the network. The old state needs to be stored here in order for the search to be able to restore the old network
