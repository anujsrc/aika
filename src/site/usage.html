--- conflicted
+++ resolved
@@ -235,13 +235,9 @@
                 </code>
 			</pre>
             </div>
-<<<<<<< HEAD
+            <p>
 The output of this example looks as following. Each line in the table represents a neuron activation.
-=======
-            <p>
-                The output of this example looks as following. Each line in the table represents a neuron activation. The first column specifies the text range this activation relates to. The second one specifies the interpretation option. These can be interpreted as follows. First there is the option id emmited by the current neuron. Behind that in rectangular brackets follows a list of linked options the current option depends on.
-            </p>
->>>>>>> bff8c1ca
+            </p>
             <div class="prettyprint-code">
             <pre class="prettyprint">
 				<code class="language-java">
